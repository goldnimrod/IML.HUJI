--- conflicted
+++ resolved
@@ -1,9 +1,5 @@
 from __future__ import annotations
-<<<<<<< HEAD
-from typing import NoReturn, Tuple
-=======
 from typing import Tuple, NoReturn
->>>>>>> 189ad5de
 from ...base import BaseEstimator
 import numpy as np
 from ...metrics import misclassification_error
@@ -25,7 +21,6 @@
     self.sign_: int
         The label to predict for samples where the value of the j'th feature is about the threshold
     """
-
     def __init__(self) -> DecisionStump:
         """
         Instantiate a Decision stump classifier
@@ -77,12 +72,8 @@
         """
         return np.where(X[:, self.j_] < self.threshold_, -self.sign_, self.sign_)
 
-<<<<<<< HEAD
     def _find_threshold(self, values: np.ndarray, labels: np.ndarray,
                         sign: int) -> Tuple[float, float]:
-=======
-    def _find_threshold(self, values: np.ndarray, labels: np.ndarray, sign: int) -> Tuple[float, float]:
->>>>>>> 189ad5de
         """
         Given a feature vector and labels, find a threshold by which to perform a split
         The threshold is found according to the value minimizing the misclassification
